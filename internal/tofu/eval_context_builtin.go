--- conflicted
+++ resolved
@@ -398,9 +398,6 @@
 	return ref, replace, diags
 }
 
-<<<<<<< HEAD
-func (ctx *BuiltinEvalContext) EvaluationScope(self addrs.Referenceable, source addrs.Referenceable, keyData InstanceKeyEvalData, parseRef lang.ParseRef) *lang.Scope {
-=======
 // EvaluateImportAddress takes the raw reference expression of the import address
 // from the config, and returns the evaluated address addrs.AbsResourceInstance
 //
@@ -503,8 +500,7 @@
 	return idx, diags
 }
 
-func (ctx *BuiltinEvalContext) EvaluationScope(self addrs.Referenceable, source addrs.Referenceable, keyData InstanceKeyEvalData) *lang.Scope {
->>>>>>> 63c88507
+func (ctx *BuiltinEvalContext) EvaluationScope(self addrs.Referenceable, source addrs.Referenceable, keyData InstanceKeyEvalData, parseRef lang.ParseRef) *lang.Scope {
 	if !ctx.pathSet {
 		panic("context path not set")
 	}
@@ -514,13 +510,10 @@
 		InstanceKeyData: keyData,
 		Operation:       ctx.Evaluator.Operation,
 	}
-<<<<<<< HEAD
+
 	if parseRef == nil {
 		parseRef = addrs.ParseRef
 	}
-	scope := ctx.Evaluator.Scope(data, self, source, parseRef)
-=======
->>>>>>> 63c88507
 
 	// ctx.PathValue is the path of the module that contains whatever
 	// expression the caller will be trying to evaluate, so this will
@@ -532,7 +525,7 @@
 	mc := ctx.Evaluator.Config.DescendentForInstance(ctx.PathValue)
 
 	if mc == nil || mc.Module.ProviderRequirements == nil {
-		return ctx.Evaluator.Scope(data, self, source, nil)
+		return ctx.Evaluator.Scope(data, self, source, nil, nil)
 	}
 
 	ctx.FunctionLock.Lock()
@@ -548,7 +541,7 @@
 
 		ctx.FunctionCache = ctx.Plugins.Functions(names)
 	}
-	scope := ctx.Evaluator.Scope(data, self, source, ctx.FunctionCache)
+	scope := ctx.Evaluator.Scope(data, self, source, parseRef, ctx.FunctionCache)
 	scope.SetActiveExperiments(mc.Module.ActiveExperiments)
 
 	return scope
